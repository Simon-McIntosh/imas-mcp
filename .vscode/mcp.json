{
  "servers": {
    "imas": {
      "url": "https://imas-dd.iter.org/mcp",
      "type": "http"
    },
    // note: first initialization of imas-debug will take ~10 minutes to build the DD embeddings
    "imas-debug": {
      "type": "stdio",
      "command": "uv",
      "args": [
        "run",
        "--active",
        "imas-mcp",
        "--no-rich",
        "--log-level",
        "INFO",
      ]
    },
<<<<<<< HEAD
  },
=======
    // Slurm-backed stdio server (allocates a compute node via srun --pty)
    "imas-sdcc": {
      "type": "stdio",
      "command": "scripts/imas_mcp_sdcc.sh",
    },
  }
>>>>>>> a1dbe661
}<|MERGE_RESOLUTION|>--- conflicted
+++ resolved
@@ -17,14 +17,10 @@
         "INFO",
       ]
     },
-<<<<<<< HEAD
-  },
-=======
     // Slurm-backed stdio server (allocates a compute node via srun --pty)
     "imas-sdcc": {
       "type": "stdio",
       "command": "scripts/imas_mcp_sdcc.sh",
     },
   }
->>>>>>> a1dbe661
 }