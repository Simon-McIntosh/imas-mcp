{
  "cSpell.words": [
    "chromadb",
    "Clusterer",
    "dbscan",
    "fastmcp",
    "IMAS",
    "iterorganization",
    "limitmb",
    "multisegment",
    "ndarray",
    "pagelen",
    "pagenum",
    "procs",
    "pydantic",
    "PYTHONWARNINGS",
    "qparser",
    "streamable",
    "UDUNITS",
    "ureg"
  ],
  "python.terminal.activateEnvironment": true,
  "python.testing.pytestEnabled": true,
  "python.testing.unittestEnabled": false,
  "python.testing.pytestArgs": ["tests"],
  "python.testing.cwd": "${workspaceFolder}",
  "python.testing.autoTestDiscoverOnSaveEnabled": true,
  "python.analysis.typeCheckingMode": "basic",
  "terminal.integrated.env.windows": {
    "ANTHROPIC_API_KEY": "your-anthropic-key-here",
    "OPENAI_API_KEY": "your-openai-key-here",
    "GEMINI_API_KEY": "your-gemini-key-here"
  },
  "python.envFile": "${workspaceFolder}/.env",
  "chat.agent.enabled": true,
  "chat.mcp.serverSampling": {
    "imas-mcp/.vscode/mcp.json: imas-debug": {
      "allowedDuringChat": true
    },
    "imas-mcp/.vscode/mcp.json: imas": {
      "allowedDuringChat": true,
      "allowedModels": ["copilot/gemini-3-pro-preview"]
    },
    "imas-mcp/.vscode/mcp.json: imas-ddv3": {
      "allowedDuringChat": true
    },
    "imas-mcp/.vscode/mcp.json: imas-ddv4": {
      "allowedDuringChat": true
    },
    "imas-mcp/.vscode/mcp.json: imas-test": {
      "allowedModels": ["copilot/gpt-4.1"]
    }
  },
  // Formatting settings
  "editor.formatOnSave": true,
  "editor.defaultFormatter": "charliermarsh.ruff",
  "[python]": {
    "editor.defaultFormatter": "charliermarsh.ruff",
    "editor.formatOnSave": true,
    "editor.codeActionsOnSave": {
      "source.organizeImports": "explicit",
      "source.fixAll.ruff": "explicit"
    }
  },
  "chat.mcp.access": "all",
  "cursorpyright.analysis.typeCheckingMode": "basic",
<<<<<<< HEAD
  "gistpad.mcp.enabled": false
=======
  "chat.customAgentInSubagent.enabled": true
>>>>>>> 51c9d7c7
}<|MERGE_RESOLUTION|>--- conflicted
+++ resolved
@@ -64,9 +64,5 @@
   },
   "chat.mcp.access": "all",
   "cursorpyright.analysis.typeCheckingMode": "basic",
-<<<<<<< HEAD
-  "gistpad.mcp.enabled": false
-=======
   "chat.customAgentInSubagent.enabled": true
->>>>>>> 51c9d7c7
 }