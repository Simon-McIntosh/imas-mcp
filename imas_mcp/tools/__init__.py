"""IMAS MCP Tools Package.

This package contains the refactored Tools implementation split into focused modules.
Each module handles a specific tool functionality with clean separation of concerns.
"""

from fastmcp import FastMCP

from imas_mcp.providers import MCPProvider
from imas_mcp.search.document_store import DocumentStore
from imas_mcp.services.docs_server_manager import DocsServerManager

# Import individual tool classes
from .analysis_tool import AnalysisTool
from .base import BaseTool
from .docs_tool import DocsTool
from .explain_tool import ExplainTool
from .export_tool import ExportTool
from .identifiers_tool import IdentifiersTool
from .list_tool import ListTool
from .overview_tool import OverviewTool
from .path_tool import PathTool
from .relationships_tool import RelationshipsTool
from .search_tool import SearchTool


class Tools(MCPProvider):
    """Main Tools class that delegates to individual tool implementations."""

    def __init__(
        self,
        ids_set: set[str] | None = None,
        docs_manager: DocsServerManager | None = None,
    ):
        """Initialize the IMAS tools provider.

        Args:
            ids_set: Optional set of IDS names to limit processing to.
                    If None, will process all available IDS.
            docs_manager: Optional shared docs server manager for documentation tools.
        """
        self.ids_set = ids_set

        # Create shared DocumentStore with ids_set
        self.document_store = DocumentStore(ids_set=ids_set)

        # Initialize individual tools with shared document store
        self.search_tool = SearchTool(self.document_store)
        self.path_tool = PathTool(self.document_store)
        self.list_tool = ListTool(self.document_store)
        self.explain_tool = ExplainTool(self.document_store)
        self.overview_tool = OverviewTool(self.document_store)
        self.analysis_tool = AnalysisTool(self.document_store)
        self.relationships_tool = RelationshipsTool(self.document_store)
        self.identifiers_tool = IdentifiersTool(self.document_store)
        self.export_tool = ExportTool(self.document_store)

        # Initialize docs tool with injected docs manager
        if docs_manager is None:
            from imas_mcp.services.docs_server_manager import DocsServerManager

            docs_manager = DocsServerManager()
        self.docs_tool = DocsTool(docs_manager)

    @property
    def name(self) -> str:
        """Provider name for logging and identification."""
        return "tools"

    def register(self, mcp: FastMCP):
        """Register all IMAS tools with the MCP server."""
        # Register tools from each module
        for tool in [
            self.search_tool,
            self.path_tool,
            self.list_tool,
            self.explain_tool,
            self.overview_tool,
            self.analysis_tool,
            self.relationships_tool,
            self.identifiers_tool,
            self.export_tool,
            self.docs_tool,
        ]:
            for attr_name in dir(tool):
                attr = getattr(tool, attr_name)
                if hasattr(attr, "_mcp_tool") and attr._mcp_tool:
                    mcp.tool(description=attr._mcp_description)(attr)

    # Primary method delegation
    async def search_imas(self, *args, **kwargs):
        """Delegate to search tool."""
        return await self.search_tool.search_imas(*args, **kwargs)

    async def check_imas_paths(self, *args, **kwargs):
        """Delegate to path tool."""
        return await self.path_tool.check_imas_paths(*args, **kwargs)

    async def fetch_imas_paths(self, *args, **kwargs):
        """Delegate to path tool."""
        return await self.path_tool.fetch_imas_paths(*args, **kwargs)

    async def list_imas_paths(self, *args, **kwargs):
        """Delegate to list tool."""
        return await self.list_tool.list_imas_paths(*args, **kwargs)

    async def explain_concept(self, *args, **kwargs):
        """Delegate to explain tool."""
        return await self.explain_tool.explain_concept(*args, **kwargs)

    async def get_overview(self, *args, **kwargs):
        """Delegate to overview tool."""
        return await self.overview_tool.get_overview(*args, **kwargs)

    async def explore_identifiers(self, *args, **kwargs):
        """Delegate to identifiers tool."""
        return await self.identifiers_tool.explore_identifiers(*args, **kwargs)

    async def analyze_ids_structure(self, *args, **kwargs):
        """Delegate to analysis tool."""
        return await self.analysis_tool.analyze_ids_structure(*args, **kwargs)

    async def explore_relationships(self, *args, **kwargs):
        """Delegate to relationships tool."""
        return await self.relationships_tool.explore_relationships(*args, **kwargs)

    async def export_ids(self, *args, **kwargs):
        """Delegate to export tool."""
        return await self.export_tool.export_ids(*args, **kwargs)

    async def export_physics_domain(self, *args, **kwargs):
        """Delegate to export tool."""
        return await self.export_tool.export_physics_domain(*args, **kwargs)

<<<<<<< HEAD
    async def update_path(self, *args, **kwargs):
        """Delegate to path tool."""
        return await self.path_tool.update_path(*args, **kwargs)
=======
    # Documentation search delegation methods
    async def search_docs(self, *args, **kwargs):
        """Delegate to docs tool."""
        return await self.docs_tool.search_docs(*args, **kwargs)

    async def list_docs(self, *args, **kwargs):
        """Delegate to docs tool."""
        return await self.docs_tool.list_docs(*args, **kwargs)
>>>>>>> 08f036bb


__all__ = [
    "BaseTool",
    "SearchTool",
    "PathTool",
    "ListTool",
    "ExplainTool",
    "OverviewTool",
    "AnalysisTool",
    "RelationshipsTool",
    "IdentifiersTool",
    "ExportTool",
    "DocsTool",
    "Tools",
]<|MERGE_RESOLUTION|>--- conflicted
+++ resolved
@@ -132,11 +132,10 @@
         """Delegate to export tool."""
         return await self.export_tool.export_physics_domain(*args, **kwargs)
 
-<<<<<<< HEAD
     async def update_path(self, *args, **kwargs):
         """Delegate to path tool."""
         return await self.path_tool.update_path(*args, **kwargs)
-=======
+
     # Documentation search delegation methods
     async def search_docs(self, *args, **kwargs):
         """Delegate to docs tool."""
@@ -145,7 +144,6 @@
     async def list_docs(self, *args, **kwargs):
         """Delegate to docs tool."""
         return await self.docs_tool.list_docs(*args, **kwargs)
->>>>>>> 08f036bb
 
 
 __all__ = [
