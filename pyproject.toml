[build-system]
requires = [
    "hatchling",
    "hatch-vcs",
    "pydantic>=2.11.4,<3.0.0",
    "pint>=0.24.4,<0.25.0",
    "rich>=13.7.0,<14.0.0",
    "click>=8.0.0,<9.0.0",
    "networkx>=3.0,<4.0",
    "PyYAML>=6.0,<7.0",
    "imas-data-dictionary>=4.1.0",
    "imas-data-dictionaries>=4.1.0",
]
build-backend = "hatchling.build"

[project]
name = "imas-mcp"
dynamic = ["version"]
description = "An IMAS Data Dictionary MCP server"
readme = "README.md"
requires-python = ">=3.12,<3.13"
authors = [{ name = "Simon McIntosh", email = "simon.mcintosh@iter.org" }]
license = { text = "CC BY-ND 4.0" }
keywords = [
    "IMAS",
    "MCP",
    "Model Context Protocol",
    "Data Dictionary",
    "Fusion",
    "Plasma Physics",
    "ITER",
]
classifiers = [
    "Development Status :: 4 - Beta",
    "Intended Audience :: Science/Research",
    "Intended Audience :: Developers",
    "License :: Other/Proprietary License",
    "Operating System :: OS Independent",
    "Programming Language :: Python :: 3",
    "Programming Language :: Python :: 3.12",
    "Topic :: Scientific/Engineering :: Physics",
    "Topic :: Software Development :: Libraries :: Python Modules",
    "Topic :: Database :: Database Engines/Servers",
]
dependencies = [
    "fastmcp>=2.12.0",
    "pydantic>=2.11.4,<3.0.0",
    "pint>=0.24.4,<0.25.0",
    "nest-asyncio>=1.5.0,<2.0.0",
    "click>=8.0.0,<9.0.0",
    "python-dotenv>=1.0.0",
    "networkx>=3.0,<4.0",
    "PyYAML>=6.0,<7.0",
    "numpy>=2.3.1",
    "cachetools>=5.3.0,<6.0.0",
    "imas-data-dictionaries>=4.1.0",
    "aiohttp>=3.8.0,<4.0.0",
    "anyio>=4.0.0,<5.0.0",
    "scikit-learn>=1.7.2",
    "psutil>=6.1.1",
<<<<<<< HEAD
    "imas-python>=2.0.1",
=======
    "requests>=2.25.0",
>>>>>>> 1a13392a
]

[project.optional-dependencies]
transformers = ["sentence-transformers>=5.0.0"]
test = [
    "imas-mcp[transformers]",  # Tests require embedding models
    "pytest>=8.3.5,<9.0.0",
    "pytest-cov>=6.1.1,<7.0.0",
    "pytest-asyncio>=0.21.0,<1.0.0",
    "pytest-xdist>=3.0.0,<4.0.0",
    "pytest-benchmark>=4.0.0,<5.0.0",
    "pytest-timeout>=2.1.0,<3.0.0",
    "coverage>=7.0.0",
]
bench = ["asv>=0.6.0,<1.0.0"]

[dependency-groups]
dev = [
    # Code formatting and linting
    "black>=23.0.0",
    "ruff>=0",
    "mypy>=1.15.0",
    "pre-commit>=4.2.0",
    "tqdm-stubs>=0.2.1",
    # Async testing and utilities
    "anyio>=4.0.0",
    "pytest-httpserver>=1.0.0",
    # Interactive development
    "ipython>=9.2.0",
    "ipykernel>=6.29.5",
    "ipywidgets>=8.1.7",
    # Build dependencies
    "rich>=13.7.0,<14.0.0",
    "matplotlib>=3.10.5",
    "seaborn>=0.13.2",
    "qrcode[pil]>=8.2",
]

[project.urls]
Homepage = "https://github.com/iterorganization/imas-mcp"
Repository = "https://github.com/iterorganization/imas-mcp"
Documentation = "https://github.com/iterorganization/imas-mcp#readme"
"Bug Tracker" = "https://github.com/iterorganization/imas-mcp/issues"

[project.scripts]
imas-mcp = "imas_mcp.cli:main"
docs = "scripts.docs:main"
dd-version = "scripts.dd_version:main"
build-schemas = "scripts.build_schemas:build_schemas"
build-relationships = "scripts.build_relationships:build_relationships"
build-embeddings = "scripts.build_embeddings:build_embeddings"
build-database = "scripts.build_database:build_database"
build-mermaid = "scripts.build_mermaid:build_mermaid"

[tool.hatch.version]
source = "vcs"

[tool.hatch.build.targets.wheel]
packages = ["imas_mcp", "scripts"]
exclude = ["imas_mcp/resources/.gitkeep"]
artifacts = ["imas_mcp/resources/**"]

[tool.hatch.build.hooks.custom]
path = "hatch_build_hooks.py"
verbose = true
ids-filter = ""
imas-dd-version = ""

[tool.hatch.envs.test]
dependencies = [
    "pytest>=8.3.5,<9.0.0",
    "pytest-cov>=6.1.1,<7.0.0",
    "coverage>=7.0.0",
]

[tool.hatch.envs.dev]
dependencies = [
    "black>=23.0.0",
    "ruff>=0",
    "ipython>=9.2.0",
    "ipykernel>=6.29.5",
    "mypy>=1.15.0",
    "pre-commit>=4.2.0",
]

[tool.mypy]
python_version = "3.12"
warn_return_any = true
warn_unused_configs = true
disallow_untyped_defs = true
disallow_incomplete_defs = true

[[tool.mypy.overrides]]
module = ["imas.*", "pint.*"]
ignore_missing_imports = true
warn_return_any = true
warn_unused_configs = true
disallow_untyped_defs = true
disallow_incomplete_defs = true

# Optional dependency overrides (only when installed)
[[tool.mypy.overrides]]
module = ["packaging.*"]
ignore_missing_imports = true

[tool.hatch.metadata]
allow-direct-references = true

[tool.pytest.ini_options]
testpaths = ["tests"]
addopts = [
    "--strict-markers",
    "--strict-config",
    "--verbose",
    "--durations=10",
    "--cache-clear",
]
asyncio_mode = "auto"
asyncio_default_fixture_loop_scope = "session"
markers = [
    "asyncio: marks tests as async",
    "slow: marks tests as slow (deselect with '-m \"not slow\"')",
    "integration: marks tests as integration tests",
    "unit: marks tests as unit tests",
    "fast: marks tests as fast-running unit tests",
    "performance: marks tests that focus on performance",
]
filterwarnings = [
    "ignore::DeprecationWarning",
    "ignore::PendingDeprecationWarning",
    "ignore::pytest.PytestUnraisableExceptionWarning",
]
# Performance optimizations
cache_dir = ".pytest_cache"
python_files = ["test_*.py", "*_test.py"]
python_classes = ["Test*"]
python_functions = ["test_*"]

[tool.coverage.run]
source = ["imas_mcp"]
omit = ["tests/*", "*/tests/*", "**/test_*.py", "**/conftest.py"]

[tool.coverage.report]
exclude_lines = [
    "pragma: no cover",
    "def __repr__",
    "if self.debug:",
    "if settings.DEBUG",
    "raise AssertionError",
    "raise NotImplementedError",
    "if 0:",
    "if __name__ == .__main__.:",
]
show_missing = true
precision = 2

[tool.coverage.html]
directory = "htmlcov"
precision = 2

# Ruff configuration
[tool.ruff]
target-version = "py312"
line-length = 88
indent-width = 4

[tool.ruff.format]
quote-style = "double"
indent-style = "space"
skip-magic-trailing-comma = false
line-ending = "auto"

[tool.ruff.lint]
select = [
    "E",   # pycodestyle errors
    "W",   # pycodestyle warnings
    "F",   # pyflakes
    "I",   # isort
    "B",   # flake8-bugbear
    "C4",  # flake8-comprehensions
    "UP",  # pyupgrade
]
ignore = [
    "C901",  # too complex
    "E501",  # long lines 
]

[tool.ruff.lint.per-file-ignores]
"__init__.py" = ["F401"]  # Allow unused imports in __init__.py
"tests/**/*" = ["B011", "F401", "F811"]  # Allow assert False and unused imports in tests

[tool.ruff.lint.isort]
known-first-party = ["imas_mcp"]
force-single-line = false
combine-as-imports = true<|MERGE_RESOLUTION|>--- conflicted
+++ resolved
@@ -58,11 +58,8 @@
     "anyio>=4.0.0,<5.0.0",
     "scikit-learn>=1.7.2",
     "psutil>=6.1.1",
-<<<<<<< HEAD
     "imas-python>=2.0.1",
-=======
     "requests>=2.25.0",
->>>>>>> 1a13392a
 ]
 
 [project.optional-dependencies]
